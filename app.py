from tab4_functions import perform_photometry
from photutils.detection import DAOStarFinder
from astropy.stats import sigma_clipped_stats
import numpy as np
from astropy.io import fits

# Main application file for the Gradio Astro App
import gradio as gr
import os
import tempfile
from tab1_functions import create_master_frame
from tab2_functions import correct_light_frame
from utils import load_fits_data, get_fits_header, save_fits_data
from tab3_functions import calculate_extinction_coefficient

def handle_extinction_calculation(airmass_str: str, magnitude_str: str) -> tuple[str, str, str, str]:
    """
    Handles the input, calculation, and output for the extinction coefficient tab.
    Returns k, k_err, m0, and any error message.
    """
    try:
        if not airmass_str.strip() or not magnitude_str.strip():
            return "", "", "", "Error: Airmass and Magnitude fields cannot be empty."

        airmasses = [float(x.strip()) for x in airmass_str.split(',')]
        magnitudes = [float(x.strip()) for x in magnitude_str.split(',')]

        if len(airmasses) != len(magnitudes):
            return "", "", "", "Error: Number of airmass values must match number of magnitude values."
        if len(airmasses) < 2:
            return "", "", "", "Error: At least two data points are required for calculation."

        k, k_err = calculate_extinction_coefficient(airmasses, magnitudes)

        # Also, calculate m0 (intercept) for display
        # Using scipy.stats.linregress again, though it's a bit redundant.
        # Alternatively, the main function could be modified to return m0.
        # For now, let's keep it simple and recalculate here or derive if possible.
        # from m = m0 - kX => m0 = m + kX. We need an average or the intercept.
        # The linregress function returns intercept, slope, r_value, p_value, stderr, intercept_stderr
        from scipy.stats import linregress
        regression_result = linregress(airmasses, magnitudes)
        m0 = regression_result.intercept

        return f"{k:.4f}", f"{k_err:.4f}", f"{m0:.4f}", "" # k, k_err, m0, error_message

    except ValueError as ve:
        if "could not convert string to float" in str(ve):
            return "", "", "", "Error: Invalid input. Please enter comma-separated numbers (e.g., 1.1, 1.2, 1.3)."
        return "", "", "", f"Error: {str(ve)}"
    except Exception as e:
        return "", "", "", f"An unexpected error occurred: {str(e)}"

# Dummy handlers for Tab 1 UI (will be replaced with actual logic)
def handle_generate_master_bias(bias_uploads_list, current_master_bias_path_state):
    if not bias_uploads_list:
        return "No BIAS files uploaded. Cannot generate Master BIAS.", current_master_bias_path_state, gr.File(visible=False)

    # Ensure a directory for masters exists
    output_dir = "masters_output"
    if not os.path.exists(output_dir):
        try:
            os.makedirs(output_dir)
            print(f"Created output directory: {output_dir}")
        except OSError as e:
            error_msg = f"Error creating output directory {output_dir}: {e}"
            print(error_msg)
            return error_msg, current_master_bias_path_state, gr.File(visible=False)

    output_master_bias_path = os.path.join(output_dir, "master_bias.fits")

    uploaded_file_paths = [f.name for f in bias_uploads_list]

    print(f"Calling create_master_frame for BIAS with files: {uploaded_file_paths} to output: {output_master_bias_path}")
    try:
        success = create_master_frame(
            file_paths=uploaded_file_paths,
            output_path=output_master_bias_path,
            method="median",
            frame_type="BIAS"
        )
    except Exception as e_create:
        # Catch errors from create_master_frame itself (e.g., if it raises exceptions not just returning False)
        error_msg = f"Exception during Master BIAS generation: {e_create}"
        print(error_msg)
        return error_msg, current_master_bias_path_state, gr.File(visible=False)


    if success:
        print(f"Master BIAS generated successfully: {output_master_bias_path}")
        return f"Master BIAS generated: {output_master_bias_path}", output_master_bias_path, gr.File(value=output_master_bias_path, label=f"Download Master BIAS ({os.path.basename(output_master_bias_path)})", visible=True, interactive=True)
    else:
        print("Failed to generate Master BIAS (create_master_frame returned False).")
        # Attempt to remove partially created master bias if it exists and failed
        if os.path.exists(output_master_bias_path):
            try:
                os.remove(output_master_bias_path)
                print(f"Removed incomplete master bias: {output_master_bias_path}")
            except Exception as e_rem:
                print(f"Could not remove incomplete master bias {output_master_bias_path}: {e_rem}")
        return "Failed to generate Master BIAS. Check console/logs.", current_master_bias_path_state, gr.File(visible=False)

def handle_generate_master_dark(dark_uploads_list, master_bias_path, current_master_dark_paths_state):
    print(f"Master BIAS path received in handle_generate_master_dark: {master_bias_path}")
    if not dark_uploads_list:
        return "No DARK files uploaded. Cannot generate Master DARKs.", current_master_dark_paths_state or {}, gr.Textbox(visible=False)

    if not master_bias_path or not os.path.exists(master_bias_path):
        print(f"Master BIAS path invalid or not found: {master_bias_path}")
        return "Master BIAS not available or path invalid. Please generate or upload Master BIAS first.", current_master_dark_paths_state or {}, gr.Textbox(visible=False)

    master_bias_data = load_fits_data(master_bias_path)
    if master_bias_data is None:
        return f"Failed to load Master BIAS data from {master_bias_path}.", current_master_dark_paths_state or {}, gr.Textbox(visible=False)

    output_dir = "masters_output"
    temp_subtracted_dark_dir = os.path.join(output_dir, "temp_subtracted_darks")
    os.makedirs(temp_subtracted_dark_dir, exist_ok=True)
    print(f"Ensured temp directory exists: {temp_subtracted_dark_dir}")

    grouped_darks_by_exp = {}
    raw_dark_paths = [f.name for f in dark_uploads_list]

    for dark_path in raw_dark_paths:
        header = get_fits_header(dark_path)
        if not header:
            print(f"Warning: Could not read header for {dark_path}. Skipping.")
            continue

        exptime_val = header.get('EXPTIME', header.get('EXPOSURE'))
        if exptime_val is None:
            print(f"Warning: Exposure time not found in header for {dark_path}. Skipping.")
            continue
        try:
            exptime_float = float(exptime_val)
            if exptime_float <= 0:
                 print(f"Warning: Invalid exposure time {exptime_float} in {dark_path}. Skipping.")
                 continue
        except ValueError:
            print(f"Warning: Could not convert exposure time '{exptime_val}' to float for {dark_path}. Skipping.")
            continue

        exptime_str = str(exptime_float).replace('.', 'p')

        if exptime_str not in grouped_darks_by_exp:
            grouped_darks_by_exp[exptime_str] = []
        grouped_darks_by_exp[exptime_str].append(dark_path)

    if not grouped_darks_by_exp:
        return "No DARK frames with valid exposure times found.", current_master_dark_paths_state or {}, gr.Textbox(visible=False)

    new_master_dark_paths = (current_master_dark_paths_state or {}).copy()
    status_messages = []

    for exptime_str, file_list in grouped_darks_by_exp.items():
        if not file_list: continue # Should not happen if logic above is correct

        print(f"Processing DARKs for exposure: {exptime_str} ({len(file_list)} files)")
        bias_subtracted_dark_paths = []

        for i, raw_dark_path_iter in enumerate(file_list): # Renamed to avoid conflict with outer scope var if any
            raw_dark_data = load_fits_data(raw_dark_path_iter)
            if raw_dark_data is None:
                status_messages.append(f"Warning: Failed to load raw DARK {raw_dark_path_iter}. Skipping.")
                continue
            if raw_dark_data.shape != master_bias_data.shape:
                status_messages.append(f"Warning: Shape mismatch between DARK {raw_dark_path_iter} {raw_dark_data.shape} and Master BIAS {master_bias_data.shape}. Skipping.")
                continue

            subtracted_data = raw_dark_data - master_bias_data
            temp_dark_filename = f"bias_subtracted_dark_{exptime_str}_{i}.fits"
            temp_path = os.path.join(temp_subtracted_dark_dir, temp_dark_filename)

            original_header = get_fits_header(raw_dark_path_iter)
            if original_header:
                original_header.add_history(f"BIAS subtracted using {os.path.basename(master_bias_path)}")

            if save_fits_data(temp_path, subtracted_data, header=original_header):
                bias_subtracted_dark_paths.append(temp_path)
            else:
                status_messages.append(f"Warning: Failed to save BIAS-subtracted DARK {temp_path}. Skipping.")

        if not bias_subtracted_dark_paths:
            status_messages.append(f"No valid BIAS-subtracted DARKs for exposure {exptime_str}. Master DARK not created for this group.")
            continue

        output_master_dark_path = os.path.join(output_dir, f"master_dark_{exptime_str}.fits") # Corrected filename format

        success = create_master_frame(
            file_paths=bias_subtracted_dark_paths,
            output_path=output_master_dark_path,
            method="median",
            frame_type=f"DARK_{exptime_str}" # Use sanitized exptime_str
        )

        if success:
            new_master_dark_paths[exptime_str] = output_master_dark_path
            status_messages.append(f"Master DARK for {exptime_str} generated: {output_master_dark_path}")
        else:
            status_messages.append(f"Failed to generate Master DARK for {exptime_str}.")
            if os.path.exists(output_master_dark_path):
                try: os.remove(output_master_dark_path)
                except Exception: pass

        for temp_f_path in bias_subtracted_dark_paths:
            try:
                if os.path.exists(temp_f_path): os.remove(temp_f_path)
            except Exception as e_clean:
                print(f"Warning: Could not delete temp file {temp_f_path}: {e_clean}")

    try:
        if not os.listdir(temp_subtracted_dark_dir):
            os.rmdir(temp_subtracted_dark_dir)
        # else: Consider removing the whole tree if files might be left on failure
        # import shutil; shutil.rmtree(temp_subtracted_dark_dir) # Be cautious
    except Exception as e_rmdir:
         print(f"Could not remove temp dir {temp_subtracted_dark_dir}: {e_rmdir}")

    final_status = "\n".join(status_messages) if status_messages else "Processing completed."
    if not new_master_dark_paths:
        final_status += "\nNo Master DARKs were successfully generated."

    dark_paths_display_text = "Generated Master DARKs:\n" + "\n".join([f"{exp}: {p}" for exp, p in new_master_dark_paths.items()])
    return final_status, new_master_dark_paths, gr.Textbox(value=dark_paths_display_text, label="Generated Master DARK Paths", visible=True, interactive=False)

def handle_generate_master_flat(flat_uploads_list, current_master_flat_paths_state):
    if not flat_uploads_list:
        return "No FLAT files uploaded. Cannot generate Preliminary Master FLATs.", current_master_flat_paths_state or {}, gr.Textbox(visible=False)

    output_dir = "masters_output" # Same as for BIAS/DARK
    os.makedirs(output_dir, exist_ok=True)
    print(f"Ensured output directory exists: {output_dir}")

    grouped_flats_by_filter = {}
    raw_flat_paths = [f.name for f in flat_uploads_list]

    for flat_path in raw_flat_paths:
        header = get_fits_header(flat_path) # Assumes get_fits_header is imported via utils
        if not header:
            print(f"Warning: Could not read header for {flat_path}. Skipping.")
            continue

        filter_name_val = header.get('FILTER', header.get('FILTER1', header.get('FILTNAME')))
        if filter_name_val is None:
            print(f"Warning: Filter name not found in header for {flat_path}. Skipping.")
            continue
        filter_name = str(filter_name_val).strip().replace(" ", "_")
        if not filter_name:
             print(f"Warning: Filter name is empty for {flat_path} after sanitization. Skipping.")
             continue

        if filter_name not in grouped_flats_by_filter:
            grouped_flats_by_filter[filter_name] = []
        grouped_flats_by_filter[filter_name].append(flat_path)

    if not grouped_flats_by_filter:
        return "No FLAT frames with valid filter names found.", current_master_flat_paths_state or {}, gr.Textbox(visible=False)

    new_master_flat_paths = (current_master_flat_paths_state or {}).copy()
    status_messages = []

    for filter_name_key, file_list in grouped_flats_by_filter.items():
        if not file_list: continue

        print(f"Processing Prelim Master FLATs for filter: {filter_name_key} ({len(file_list)} files)")

        output_master_flat_path = os.path.join(output_dir, f"prelim_master_flat_{filter_name_key}.fits")

        try:
            success = create_master_frame(
                file_paths=file_list,
                output_path=output_master_flat_path,
                method="median",
                frame_type=f"PRELIM_FLAT_{filter_name_key.upper()}"
            )
        except Exception as e_create_flat:
            error_msg = f"Exception during Prelim Master FLAT generation for filter {filter_name_key}: {e_create_flat}"
            print(error_msg)
            status_messages.append(error_msg)
            success = False


        if success:
            new_master_flat_paths[filter_name_key] = output_master_flat_path
            status_messages.append(f"Preliminary Master FLAT for filter '{filter_name_key}' generated: {output_master_flat_path}")
        else:
            status_messages.append(f"Failed to generate Preliminary Master FLAT for filter '{filter_name_key}'.")
            if os.path.exists(output_master_flat_path):
                try: os.remove(output_master_flat_path)
                except Exception: pass

    final_status = "\n".join(status_messages) if status_messages else "Flat processing completed."
    if not new_master_flat_paths and not status_messages: # If no groups or all groups failed silently before message
        final_status = "No Preliminary Master FLATs were successfully generated or no valid flats found."
    elif not new_master_flat_paths: # Some errors occurred, but no successes
        final_status += "\nNo Preliminary Master FLATs were successfully generated."


    flat_paths_display_text = "Generated Preliminary Master FLATs:\n" + "\n".join([f"{filt}: {p}" for filt, p in new_master_flat_paths.items()])
    return final_status, new_master_flat_paths, gr.Textbox(value=flat_paths_display_text, label="Generated Prelim. Master FLAT Paths", visible=True, interactive=False)

def handle_upload_master_bias(uploaded_master_bias_file_obj, current_master_bias_path_state):
    if not uploaded_master_bias_file_obj:
        return "No Master BIAS file provided for upload.", current_master_bias_path_state, gr.File(visible=False)

    output_dir = "masters_output"
    os.makedirs(output_dir, exist_ok=True)

    destination_filename = "uploaded_master_bias.fits" # Using a fixed name
    destination_path = os.path.join(output_dir, destination_filename)

    try:
        # uploaded_master_bias_file_obj.name is the temporary path of the uploaded file
        shutil.copy(uploaded_master_bias_file_obj.name, destination_path)
        status_msg = f"Uploaded Master BIAS saved to: {destination_path}"
        print(status_msg)
        return status_msg, destination_path, gr.File(value=destination_path, label=f"Download {destination_filename}", visible=True, interactive=True)
    except Exception as e:
        error_msg = f"Error copying uploaded Master BIAS: {e}"
        print(error_msg)
        return error_msg, current_master_bias_path_state, gr.File(visible=False)

def handle_upload_master_darks(uploaded_master_darks_list, current_master_dark_paths_state):
    if not uploaded_master_darks_list:
        return "No Master DARK files provided for upload.", current_master_dark_paths_state or {}, gr.Textbox(visible=False)

    output_dir = "masters_output"
    os.makedirs(output_dir, exist_ok=True)

    new_master_dark_paths = (current_master_dark_paths_state or {}).copy()
    status_messages = []

    for file_obj in uploaded_master_darks_list:
        try:
            header = get_fits_header(file_obj.name)
            exp_time_key = "unknown_exptime"
            if header:
                exptime_val = header.get('EXPTIME', header.get('EXPOSURE'))
                if exptime_val is not None:
                    try:
                        exp_time_key = str(float(exptime_val)).replace('.', 'p') + "s"
                    except ValueError:
                        exp_time_key = f"invalid_exptime_{os.path.basename(file_obj.name).split('.')[0]}"
            else:
                 exp_time_key = f"noheader_{os.path.basename(file_obj.name).split('.')[0]}"

            base_name_part = os.path.basename(file_obj.name)
            safe_base_name = re.sub(r'[^a-zA-Z0-9_.-]', '_', base_name_part)
            destination_filename = f"uploaded_master_dark_{exp_time_key}_{safe_base_name}"
            destination_path = os.path.join(output_dir, destination_filename)

            shutil.copy(file_obj.name, destination_path)
            new_master_dark_paths[exp_time_key] = destination_path # Could overwrite if same key, desired for updates
            status_messages.append(f"Uploaded Master DARK '{base_name_part}' (key: {exp_time_key}) saved to: {destination_path}")
            print(f"Uploaded Master DARK '{base_name_part}' saved to {destination_path} with key {exp_time_key}")

        except Exception as e:
            error_msg = f"Error copying uploaded Master DARK {file_obj.name}: {e}"
            status_messages.append(error_msg)
            print(error_msg)

    final_status = "\n".join(status_messages) if status_messages else "No files processed or error."
    if not new_master_dark_paths and not status_messages : # No files processed, no errors
        final_status = "No dark files were processed."
    elif not new_master_dark_paths and status_messages: # Only errors
        pass # final_status already has the errors
    elif not status_messages and new_master_dark_paths : # All success
        final_status = "All dark files uploaded successfully."


    dark_paths_display_text = "Uploaded/Updated Master DARKs:\n" + "\n".join([f"{exp}: {p}" for exp, p in new_master_dark_paths.items()])
    return final_status, new_master_dark_paths, gr.Textbox(value=dark_paths_display_text, label="Uploaded Master DARK Paths", visible=True, interactive=False)

def handle_upload_master_flats(uploaded_master_flats_list, current_master_flat_paths_state):
    if not uploaded_master_flats_list:
        return "No Master FLAT files provided for upload.", current_master_flat_paths_state or {}, gr.Textbox(visible=False)

    output_dir = "masters_output"
    os.makedirs(output_dir, exist_ok=True)

    new_master_flat_paths = (current_master_flat_paths_state or {}).copy()
    status_messages = []

    for file_obj in uploaded_master_flats_list:
        try:
            header = get_fits_header(file_obj.name)
            filter_key = "unknown_filter"
            if header:
                filter_val = header.get('FILTER', header.get('FILTER1', header.get('FILTNAME')))
                if filter_val is not None:
                    filter_key = str(filter_val).strip().replace(" ", "_")
                    if not filter_key: filter_key = "empty_filter"
            else:
                filter_key = f"noheader_{os.path.basename(file_obj.name).split('.')[0]}"

            base_name_part = os.path.basename(file_obj.name)
            safe_base_name = re.sub(r'[^a-zA-Z0-9_.-]', '_', base_name_part)
            destination_filename = f"uploaded_master_flat_{filter_key}_{safe_base_name}"
            destination_path = os.path.join(output_dir, destination_filename)

            shutil.copy(file_obj.name, destination_path)
            new_master_flat_paths[filter_key] = destination_path # Overwrites if same filter key, desired
            status_messages.append(f"Uploaded Master FLAT '{base_name_part}' (key: {filter_key}) saved to: {destination_path}")
            print(f"Uploaded Master FLAT '{base_name_part}' saved to {destination_path} with key {filter_key}")

        except Exception as e:
            error_msg = f"Error copying uploaded Master FLAT {file_obj.name}: {e}"
            status_messages.append(error_msg)
            print(error_msg)

    final_status = "\n".join(status_messages) if status_messages else "No files processed or error."
    if not new_master_flat_paths and not status_messages :
        final_status = "No flat files were processed."
    elif not new_master_flat_paths and status_messages:
        pass
    elif not status_messages and new_master_flat_paths :
        final_status = "All flat files uploaded successfully."

    flat_paths_display_text = "Uploaded/Updated Master FLATs:\n" + "\n".join([f"{filt}: {p}" for filt, p in new_master_flat_paths.items()])
    return final_status, new_master_flat_paths, gr.Textbox(value=flat_paths_display_text, label="Uploaded Master FLAT Paths", visible=True, interactive=False)

# Dummy handler for Tab 4 button (actual handler to be implemented in a later step)
# Renamed handler for Tab 4
def handle_tab4_photometry(
    tab4_b_file_obj, tab4_v_file_obj,
    tab4_std_star_file_obj, tab4_std_b_mag_str, tab4_std_v_mag_str,
    tab4_roi_str, tab4_k_value_str,
    master_bias_path_state, master_dark_paths_state, master_flat_paths_state, # States from Tab 1
    request: gr.Request  # Added request: gr.Request type hint
):
    status_messages = ["Starting Tab 4 Photometry Analysis..."]
    # Ensure all globally needed functions like load_fits_data, get_fits_header,
    # save_fits_data, correct_light_frame are accessible (imported at module level in app.py)

    if not tab4_b_file_obj or not tab4_v_file_obj:
        status_messages.append("Error: Both B-filter and V-filter LIGHT frames must be uploaded.")
        return "
".join(status_messages), None, None, None # status, df, preview_img, csv_dl

    # Ensure master_dark_paths_state and master_flat_paths_state are dictionaries
    if master_dark_paths_state is None: master_dark_paths_state = {}
    if master_flat_paths_state is None: master_flat_paths_state = {}


    raw_b_path = tab4_b_file_obj.name
    raw_v_path = tab4_v_file_obj.name
    status_messages.append(f"B-frame: {os.path.basename(raw_b_path)}, V-frame: {os.path.basename(raw_v_path)}")

    b_data_check = load_fits_data(raw_b_path) # Check data directly, not just assign
    b_header = get_fits_header(raw_b_path)
    v_data_check = load_fits_data(raw_v_path) # Check data directly
    v_header = get_fits_header(raw_v_path)

    if b_data_check is None or b_header is None:
        status_messages.append(f"Error: Could not load B-filter frame or its header from {raw_b_path}.")
        return "
".join(status_messages), None, None, None
    if v_data_check is None or v_header is None:
        status_messages.append(f"Error: Could not load V-filter frame or its header from {raw_v_path}.")
        return "
".join(status_messages), None, None, None
    status_messages.append("B and V LIGHT frames loaded successfully.")

    if not master_bias_path_state or not os.path.exists(master_bias_path_state):
        status_messages.append("Error: Master BIAS not found or path invalid. Please prepare/upload in Tab 1.")
        return "
".join(status_messages), None, None, None
    master_bias_data = load_fits_data(master_bias_path_state)
    if master_bias_data is None:
        status_messages.append(f"Error: Failed to load Master BIAS from {master_bias_path_state}.")
        return "
".join(status_messages), None, None, None
    status_messages.append(f"Master BIAS loaded (shape {master_bias_data.shape}).")

    temp_dir = os.path.join("masters_output", "temp_final_flats_tab4")
    calibrated_dir = os.path.join("calibrated_lights_output", "tab4_corrected")
    os.makedirs(temp_dir, exist_ok=True)
    os.makedirs(calibrated_dir, exist_ok=True)

    corrected_b_path = None
    try:
        b_exptime_val = b_header.get('EXPTIME', b_header.get('EXPOSURE'))
        b_filter_name = b_header.get('FILTER', b_header.get('FILTER1', b_header.get('FILTNAME')))
        if b_exptime_val is None: raise ValueError("B-frame missing EXPTIME/EXPOSURE keyword.")
        if b_filter_name is None: raise ValueError("B-frame missing FILTER/FILTER1/FILTNAME keyword.")

        b_exptime_float = float(b_exptime_val)
        b_filter_key = str(b_filter_name).strip().replace(" ", "_")

        b_dark_exp_key = str(b_exptime_float).replace('.', 'p') + "s"
        b_master_dark_path = master_dark_paths_state.get(b_dark_exp_key)
        b_master_dark_data = None # Define before conditional assignment
        if b_master_dark_path and os.path.exists(b_master_dark_path):
            b_master_dark_data = load_fits_data(b_master_dark_path)
            if b_master_dark_data is None: status_messages.append(f"Warning: Failed to load B-DARK from {b_master_dark_path} for exptime {b_exptime_float}s. Proceeding without dark correction for B-flat.")
            else: status_messages.append(f"Using B-DARK {b_master_dark_path} for B-flat processing.")
        else: status_messages.append(f"Warning: B-DARK for exp {b_exptime_float}s (key: {b_dark_exp_key}) not found in {list(master_dark_paths_state.keys())}. Proceeding without dark correction for B-flat.")

        b_prelim_flat_path = master_flat_paths_state.get(b_filter_key)
        path_to_final_b_flat = None
        if b_prelim_flat_path and os.path.exists(b_prelim_flat_path):
            b_prelim_flat_data = load_fits_data(b_prelim_flat_path)
            if b_prelim_flat_data is not None:
                if b_prelim_flat_data.shape != master_bias_data.shape: raise ValueError(f"B-PrelimFlat shape {b_prelim_flat_data.shape} mismatch with MasterBias {master_bias_data.shape}")
                flat_temp1 = b_prelim_flat_data - master_bias_data
                flat_temp2 = flat_temp1
                if b_master_dark_data is not None:
                    if flat_temp1.shape != b_master_dark_data.shape: raise ValueError(f"B-Flat(bias-sub) shape {flat_temp1.shape} mismatch with B-Dark {b_master_dark_data.shape}")
                    flat_temp2 = flat_temp1 - b_master_dark_data

                median_flat_temp2 = np.median(flat_temp2)
                if median_flat_temp2 == 0: raise ValueError("Median of processed B-FLAT (after bias/dark) is zero.")
                final_b_flat_data = flat_temp2 / median_flat_temp2

                path_to_final_b_flat = os.path.join(temp_dir, f"final_B_flat_{b_filter_key}.fits")
                # Try to get header from prelim flat, or create minimal one
                temp_flat_header = get_fits_header(b_prelim_flat_path) if get_fits_header(b_prelim_flat_path) else fits.Header()
                temp_flat_header['HISTORY'] = 'Generated final B-flat for Tab 4 (bias/dark subtracted, normalized)'
                save_fits_data(path_to_final_b_flat, final_b_flat_data, header=temp_flat_header)
                status_messages.append(f"Generated temporary final B-FLAT: {path_to_final_b_flat}")
            else: status_messages.append(f"Warning: Failed to load Prelim B-FLAT from {b_prelim_flat_path}. B-frame will not be flat-fielded.")
        else: status_messages.append(f"Warning: Prelim B-FLAT for filter '{b_filter_key}' not found in {list(master_flat_paths_state.keys())}. B-frame will not be flat-fielded.")

        base_b_name = os.path.splitext(os.path.basename(raw_b_path))[0]
        corrected_b_path_val = os.path.join(calibrated_dir, f"{base_b_name}_cal_B.fits")
        # Use the specific master dark for this B-frame if available, otherwise None
        actual_b_master_dark_for_light = b_master_dark_path if (b_master_dark_path and os.path.exists(b_master_dark_path)) else None
        if correct_light_frame(raw_b_path, corrected_b_path_val, master_bias_path_state, actual_b_master_dark_for_light, path_to_final_b_flat):
            status_messages.append(f"B-frame corrected: {corrected_b_path_val}")
            corrected_b_path = corrected_b_path_val # Store path for later use
        else: status_messages.append(f"Error: Failed to correct B-frame {raw_b_path}.")
        # Clean up temp final B-flat
        if path_to_final_b_flat and os.path.exists(path_to_final_b_flat):
            try: os.remove(path_to_final_b_flat)
            except Exception as e_rem_b: status_messages.append(f"Warning: Could not remove temp B-flat {path_to_final_b_flat}: {e_rem_b}")
    except Exception as e: status_messages.append(f"Error during B-frame processing: {str(e)}")


    corrected_v_path = None # Initialize for V-frame
    try:
        v_exptime_val = v_header.get('EXPTIME', v_header.get('EXPOSURE'))
        v_filter_name = v_header.get('FILTER', v_header.get('FILTER1', v_header.get('FILTNAME')))
        if v_exptime_val is None: raise ValueError("V-frame missing EXPTIME/EXPOSURE keyword.")
        if v_filter_name is None: raise ValueError("V-frame missing FILTER/FILTER1/FILTNAME keyword.")

        v_exptime_float = float(v_exptime_val)
        v_filter_key = str(v_filter_name).strip().replace(" ", "_")
        v_dark_exp_key = str(v_exptime_float).replace('.', 'p') + "s"
        v_master_dark_path = master_dark_paths_state.get(v_dark_exp_key)
        v_master_dark_data = None # Define before conditional assignment
        if v_master_dark_path and os.path.exists(v_master_dark_path):
            v_master_dark_data = load_fits_data(v_master_dark_path)
            if v_master_dark_data is None: status_messages.append(f"Warning: Failed to load V-DARK from {v_master_dark_path} for exptime {v_exptime_float}s. Proceeding without dark correction for V-flat.")
            else: status_messages.append(f"Using V-DARK {v_master_dark_path} for V-flat processing.")
        else: status_messages.append(f"Warning: V-DARK for exp {v_exptime_float}s (key: {v_dark_exp_key}) not found in {list(master_dark_paths_state.keys())}. Proceeding without dark correction for V-flat.")

        v_prelim_flat_path = master_flat_paths_state.get(v_filter_key)
        path_to_final_v_flat = None # Initialize path
        if v_prelim_flat_path and os.path.exists(v_prelim_flat_path):
            v_prelim_flat_data = load_fits_data(v_prelim_flat_path)
            if v_prelim_flat_data is not None:
                if v_prelim_flat_data.shape != master_bias_data.shape: raise ValueError(f"V-PrelimFlat shape {v_prelim_flat_data.shape} mismatch with MasterBias {master_bias_data.shape}")
                flat_temp1_v = v_prelim_flat_data - master_bias_data
                flat_temp2_v = flat_temp1_v
                if v_master_dark_data is not None:
                    if flat_temp1_v.shape != v_master_dark_data.shape: raise ValueError(f"V-Flat(bias-sub) shape {flat_temp1_v.shape} mismatch with V-Dark {v_master_dark_data.shape}")
                    flat_temp2_v = flat_temp1_v - v_master_dark_data

                median_flat_temp2_v = np.median(flat_temp2_v)
                if median_flat_temp2_v == 0: raise ValueError("Median of processed V-FLAT (after bias/dark) is zero.")
                final_v_flat_data = flat_temp2_v / median_flat_temp2_v

                path_to_final_v_flat = os.path.join(temp_dir, f"final_V_flat_{v_filter_key}.fits")
                temp_flat_header_v = get_fits_header(v_prelim_flat_path) if get_fits_header(v_prelim_flat_path) else fits.Header()
                temp_flat_header_v['HISTORY'] = 'Generated final V-flat for Tab 4 (bias/dark subtracted, normalized)'
                save_fits_data(path_to_final_v_flat, final_v_flat_data, header=temp_flat_header_v)
                status_messages.append(f"Generated temporary final V-FLAT: {path_to_final_v_flat}")
            else: status_messages.append(f"Warning: Failed to load Prelim V-FLAT from {v_prelim_flat_path}. V-frame will not be flat-fielded.")
        else: status_messages.append(f"Warning: Prelim V-FLAT for filter '{v_filter_key}' not found in {list(master_flat_paths_state.keys())}. V-frame will not be flat-fielded.")

        base_v_name = os.path.splitext(os.path.basename(raw_v_path))[0]
        corrected_v_path_val = os.path.join(calibrated_dir, f"{base_v_name}_cal_V.fits")
        actual_v_master_dark_for_light = v_master_dark_path if (v_master_dark_path and os.path.exists(v_master_dark_path)) else None
        if correct_light_frame(raw_v_path, corrected_v_path_val, master_bias_path_state, actual_v_master_dark_for_light, path_to_final_v_flat):
            status_messages.append(f"V-frame corrected: {corrected_v_path_val}")
            corrected_v_path = corrected_v_path_val # Store path for later use
        else: status_messages.append(f"Error: Failed to correct V-frame {raw_v_path}.")
        # Clean up temp final V-flat
        if path_to_final_v_flat and os.path.exists(path_to_final_v_flat):
            try: os.remove(path_to_final_v_flat)
            except Exception as e_rem_v: status_messages.append(f"Warning: Could not remove temp V-flat {path_to_final_v_flat}: {e_rem_v}")
    except Exception as e: status_messages.append(f"Error during V-frame processing: {str(e)}")

    if not corrected_b_path or not corrected_v_path:
        status_messages.append("One or both LIGHT frames failed to calibrate. Cannot proceed with photometry.")
        return "
".join(status_messages), None, None, None

    status_messages.append("
Photometry Part 1 (Calibration) finished. Corrected frames (if successful):")
    status_messages.append(f"Corrected B: {corrected_b_path if corrected_b_path else 'N/A'}")
    status_messages.append(f"Corrected V: {corrected_v_path if corrected_v_path else 'N/A'}")
    status_messages.append("
Source detection, photometry, and catalog matching not yet implemented in this part.")

    # For now, return None for DataFrame, preview image, and CSV download path
    # Preview could show the corrected B-frame if successful
    preview_image_path = corrected_b_path # or None if it failed

    return "
".join(status_messages), None, preview_image_path, None

<<<<<<< HEAD
    with gr.Tabs():
        with gr.TabItem("Master Frame Generation (Tab 1)"):
            master_bias_path_state = gr.State(None)
            master_dark_paths_state = gr.State({})
            master_flat_paths_state = gr.State({})
=======
master_dark_paths_state = gr.State({})
master_flat_paths_state = gr.State({})
>>>>>>> e7636127

            gr.Markdown("## Create Master Calibration Frames or Upload Existing Ones")

            with gr.Row():
                with gr.Column(scale=2):
                    gr.Markdown("### Option 1: Generate Master Frames from Raw Files")
                    bias_uploads = gr.Files(label="Upload BIAS Frames (FITS)", file_types=['.fits', '.fit'], type="filepath", elem_id="tab1_bias_uploads")
                    dark_uploads = gr.Files(label="Upload DARK Frames (FITS)", file_types=['.fits', '.fit'], type="filepath", elem_id="tab1_dark_uploads")
                    flat_uploads = gr.Files(label="Upload FLAT Frames (FITS)", file_types=['.fits', '.fit'], type="filepath", elem_id="tab1_flat_uploads")

                    with gr.Row():
                        generate_master_bias_button = gr.Button("Generate Master BIAS", elem_id="tab1_gen_mbias_btn")
                        generate_master_dark_button = gr.Button("Generate Master DARKs", elem_id="tab1_gen_mdark_btn")
                        generate_master_flat_button = gr.Button("Generate Prelim. Master FLATs", elem_id="tab1_gen_mflat_btn")

                with gr.Column(scale=1):
                    gr.Markdown("### Option 2: Upload Existing Master Frames")
                    upload_master_bias = gr.File(label="Upload Master BIAS (FITS)", file_types=['.fits', '.fit'], type="filepath", elem_id="tab1_upload_mbias")
                    upload_master_darks = gr.Files(label="Upload Master DARKs (FITS, one per exposure)", file_types=['.fits', '.fit'], type="filepath", elem_id="tab1_upload_mdarks")
                    upload_master_flats = gr.Files(label="Upload Prelim. Master FLATs (FITS, one per filter)", file_types=['.fits', '.fit'], type="filepath", elem_id="tab1_upload_mflats")

            gr.Markdown("### Processing Status & Results")
            tab1_status_display = gr.Textbox(label="Status", interactive=False, lines=5, elem_id="tab1_status_disp")

            with gr.Row():
                            # These will be updated to be File components for download later
                            download_master_bias = gr.File(label="Download Master BIAS", interactive=False, visible=False, elem_id="tab1_dl_mbias") # Placeholder
                            download_master_darks_display = gr.Textbox(label="Generated Master DARK Paths", interactive=False, visible=False, lines=3, elem_id="tab1_dl_mdarks_txt") # Placeholder
                            download_master_flats_display = gr.Textbox(label="Generated Prelim. Master FLAT Paths", interactive=False, visible=False, lines=3, elem_id="tab1_dl_mflats_txt") # Placeholder

            # Connect buttons to handlers
            generate_master_bias_button.click(fn=handle_generate_master_bias, inputs=[bias_uploads, master_bias_path_state], outputs=[tab1_status_display, master_bias_path_state, download_master_bias])
            generate_master_dark_button.click(fn=handle_generate_master_dark, inputs=[dark_uploads, master_bias_path_state, master_dark_paths_state], outputs=[tab1_status_display, master_dark_paths_state, download_master_darks_display])
            generate_master_flat_button.click(fn=handle_generate_master_flat, inputs=[flat_uploads, master_flat_paths_state], outputs=[tab1_status_display, master_flat_paths_state, download_master_flats_display])

            upload_master_bias.upload(fn=handle_upload_master_bias, inputs=[upload_master_bias, master_bias_path_state], outputs=[tab1_status_display, master_bias_path_state, download_master_bias])
            upload_master_darks.upload(fn=handle_upload_master_darks, inputs=[upload_master_darks, master_dark_paths_state], outputs=[tab1_status_display, master_dark_paths_state, download_master_darks_display])
            upload_master_flats.upload(fn=handle_upload_master_flats, inputs=[upload_master_flats, master_flat_paths_state], outputs=[tab1_status_display, master_flat_paths_state, download_master_flats_display])
            # TODO: Add UI components for Tab 1

        with gr.TabItem("LIGHT Frame Correction (Tab 2)"):
            gr.Markdown("## Calibrate Raw LIGHT Frames")

            with gr.Row():
                with gr.Column(scale=1):
                    light_frame_uploads = gr.Files(label="Upload Raw LIGHT Frames (FITS)", file_types=['.fits', '.fit'], type="filepath", elem_id="tab2_light_uploads")
                    # Assuming master_bias_path_state, master_dark_paths_state, master_flat_paths_state are accessible
                    # from the parent gr.Blocks() context where they are defined (in Tab 1).
                    calibrate_lights_button = gr.Button("Calibrate Uploaded LIGHT Frames", elem_id="tab2_calibrate_btn")

                with gr.Column(scale=2):
                    tab2_status_display = gr.Textbox(label="Calibration Status", interactive=False, lines=10, elem_id="tab2_status_disp") # Increased lines

            gr.Markdown("### Calibrated Image Preview") # Singular for now
            # Output for a single image preview (e.g., the first calibrated image)
            calibrated_light_preview = gr.Image(label="Calibrated LIGHT Frame Preview (PNG)", type="filepath", interactive=False, elem_id="tab2_preview_img", height=400, visible=False)

            gr.Markdown("### Download Calibrated LIGHT Frame") # Singular for now
            # Output for downloading a single calibrated FITS file (e.g., the first one, or a ZIP if multiple)
            download_calibrated_light = gr.File(label="Download Calibrated LIGHT Frame (FITS)", interactive=False, visible=False, elem_id="tab2_download_fits")

            # Connect button to handler
            # The request object is implicitly passed if the handler includes it in its signature.
            # Gradio checks the handler's signature.
            calibrate_lights_button.click(
                fn=handle_calibrate_lights,
                inputs=[light_frame_uploads, master_bias_path_state, master_dark_paths_state, master_flat_paths_state],
                outputs=[tab2_status_display, calibrated_light_preview, download_calibrated_light]
            )
            # TODO: Add UI components for Tab 2

        with gr.TabItem("Extinction Coefficient (Tab 3)"):
            gr.Markdown("## Calculate Atmospheric Extinction Coefficient (k)")
            gr.Markdown(
                "Enter comma-separated airmass values and their corresponding instrumental magnitudes. "
                "The relationship is `m = m0 - kX`, where `m` is observed magnitude, `m0` is magnitude at zero airmass, "
                "`k` is the extinction coefficient, and `X` is airmass."
            )
            with gr.Row():
                airmass_input = gr.Textbox(label="Airmass Values (comma-separated)", placeholder="e.g., 1.0, 1.5, 2.0, 2.5, 3.0")
                magnitude_input = gr.Textbox(label="Instrumental Magnitudes (comma-separated)", placeholder="e.g., 12.5, 12.8, 13.1, 13.4, 13.7")

            calculate_button_tab3 = gr.Button("Calculate Extinction Coefficient")

            with gr.Row():
                k_output = gr.Textbox(label="Extinction Coefficient (k)", interactive=False)
                k_err_output = gr.Textbox(label="Uncertainty in k (k_err)", interactive=False)
                m0_output = gr.Textbox(label="Magnitude at Zero Airmass (m0)", interactive=False)

            error_output_tab3 = gr.Textbox(label="Status/Errors", interactive=False)

            calculate_button_tab3.click(
                fn=handle_extinction_calculation,
                inputs=[airmass_input, magnitude_input],
                outputs=[k_output, k_err_output, m0_output, error_output_tab3]
            )

        with gr.TabItem("Detailed Photometry (Tab 4)"):

            gr.Markdown("## Tab 4: Detailed Photometry and Catalog Analysis")

            with gr.Row():
                with gr.Column(scale=1):
                    gr.Markdown("### Input LIGHT Frames")
                    tab4_b_frame_upload = gr.File(label="Upload B-filter LIGHT Frame (FITS)", file_types=['.fits', '.fit'], type="filepath", elem_id="tab4_b_upload")
                    tab4_v_frame_upload = gr.File(label="Upload V-filter LIGHT Frame (FITS)", file_types=['.fits', '.fit'], type="filepath", elem_id="tab4_v_upload")

                    gr.Markdown("### Region of Interest (ROI)")
                    tab4_roi_input = gr.Textbox(label="ROI (center_x, center_y, radius_pixels)", placeholder="e.g., 512,512,100 or leave blank for full image", elem_id="tab4_roi")

                    gr.Markdown("### Atmospheric Extinction")
                    tab4_k_value_input = gr.Textbox(label="Extinction Coefficient (k)", value="0.15", elem_id="tab4_k_val") # Default k value

                with gr.Column(scale=1):
                    gr.Markdown("### Optional: Standard Star Information")
                    tab4_std_star_fits_upload = gr.File(label="Upload Standard Star FITS File (optional)", file_types=['.fits', '.fit'], type="filepath", elem_id="tab4_std_fits")
                    tab4_std_b_mag_input = gr.Textbox(label="Std. Star Known B Mag (e.g., 12.34)", placeholder="Required if Std FITS provided", elem_id="tab4_std_b")
                    tab4_std_v_mag_input = gr.Textbox(label="Std. Star Known V Mag (e.g., 12.01)", placeholder="Required if Std FITS provided", elem_id="tab4_std_v")

            with gr.Row():
                tab4_run_button = gr.Button("Run Photometry Analysis", elem_id="tab4_run_phot_btn", variant="primary")

            with gr.Row():
                with gr.Column(scale=2):
                    gr.Markdown("### Results Table")
                    # Increased rows for better display, added wrap=True
                    tab4_results_table = gr.DataFrame(label="Photometry Results", headers=["ID", "X", "Y", "RA", "Dec", "InstrMag_B", "InstrMag_V", "StdMag_B", "StdMag_V", "B-V"], interactive=False, wrap=True, max_rows=10, overflow_row_behaviour='paginate', elem_id="tab4_results_df")
                    tab4_csv_download = gr.File(label="Download Results as CSV", interactive=False, visible=False, elem_id="tab4_csv_dl")
                with gr.Column(scale=1):
                    gr.Markdown("### Preview (B-filter)")
                    tab4_preview_image = gr.Image(label="B-filter Preview with Detections/ROI", type="filepath", interactive=False, height=400, visible=False, elem_id="tab4_preview_img_b")

            tab4_status_display = gr.Textbox(label="Status / Errors", lines=5, interactive=False, elem_id="tab4_status_text")

            # Dummy handler for the button, to be properly implemented later.
            # This is just to make the app runnable without error if button is clicked.
            def handle_run_photometry_analysis_dummy(b_frame, v_frame, roi, k_val, std_fits, std_b, std_v):
                return "Photometry analysis not fully implemented yet.", None, None, None

            tab4_run_button.click(
                fn=handle_run_photometry_analysis_dummy,
                inputs=[tab4_b_frame_upload, tab4_v_frame_upload, tab4_roi_input, tab4_k_value_input, tab4_std_star_fits_upload, tab4_std_b_mag_input, tab4_std_v_mag_input],
                outputs=[tab4_status_display, tab4_results_table, tab4_csv_download, tab4_preview_image]
            )
            # TODO: Add UI components for Tab 4

        with gr.TabItem("H-R Diagram (Tab 5)"):
            gr.Markdown("Placeholder for Tab 5: H-R Diagram Plotting")
            # TODO: Add UI components for Tab 5



# Handler for Tab 2: LIGHT Frame Correction
def handle_calibrate_lights(light_uploads_list, mbias_path, mdark_paths_dict, mflat_paths_dict, request: gr.Request):
    # request: gr.Request to potentially get session_hash for unique temp filenames if needed

    # Initial checks
    if not light_uploads_list:
        return "No LIGHT frames uploaded for calibration.", None, None # status, preview, download

    # For now, just acknowledge and list master paths from state
    status_messages = [f"Received {len(light_uploads_list)} LIGHT frames for calibration."]
    status_messages.append(f"Master BIAS path from state: {mbias_path}")
    status_messages.append(f"Master DARK paths from state: {mdark_paths_dict}") # This is a dict
    status_messages.append(f"Prelim. Master FLAT paths from state: {mflat_paths_dict}") # This is a dict
    status_messages.append("\n(Full calibration logic not yet implemented in this handler.)") # Escaped newline for string literal

    # Ensure the return signature matches what Gradio expects for the outputs
    # (status_textbox, image_preview_output, download_corrected_light_output)
    # For now, returning None for image and file outputs.
    return "\n".join(status_messages), None, None


if __name__ == '__main__':
    # Ensure necessary packages are installed
    try:
        import scipy
    except ImportError:
        print("SCIPY NOT INSTALLED. PLEASE INSTALL IT: pip install scipy")
        # In a real scenario, you might try to install it here or provide clearer instructions.

    astro_app.launch()<|MERGE_RESOLUTION|>--- conflicted
+++ resolved
@@ -610,16 +610,11 @@
     return "
 ".join(status_messages), None, preview_image_path, None
 
-<<<<<<< HEAD
     with gr.Tabs():
         with gr.TabItem("Master Frame Generation (Tab 1)"):
             master_bias_path_state = gr.State(None)
             master_dark_paths_state = gr.State({})
             master_flat_paths_state = gr.State({})
-=======
-master_dark_paths_state = gr.State({})
-master_flat_paths_state = gr.State({})
->>>>>>> e7636127
 
             gr.Markdown("## Create Master Calibration Frames or Upload Existing Ones")
 
